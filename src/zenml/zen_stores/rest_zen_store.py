#  Copyright (c) ZenML GmbH 2022. All Rights Reserved.
#
#  Licensed under the Apache License, Version 2.0 (the "License");
#  you may not use this file except in compliance with the License.
#  You may obtain a copy of the License at:
#
#       https://www.apache.org/licenses/LICENSE-2.0
#
#  Unless required by applicable law or agreed to in writing, software
#  distributed under the License is distributed on an "AS IS" BASIS,
#  WITHOUT WARRANTIES OR CONDITIONS OF ANY KIND, either express
#  or implied. See the License for the specific language governing
#  permissions and limitations under the License.
"""REST Zen Store implementation."""

import os
import re
from pathlib import Path, PurePath
from typing import Any, ClassVar, Dict, List, Optional, Type, TypeVar, Union
from uuid import UUID

import requests
from google.protobuf.json_format import Parse
from ml_metadata.proto.metadata_store_pb2 import ConnectionConfig
from pydantic import BaseModel, validator

from zenml.config.global_config import GlobalConfiguration
from zenml.config.store_config import StoreConfiguration
from zenml.constants import (
    API,
    ARTIFACTS,
    EMAIL_ANALYTICS,
    FLAVORS,
    INFO,
    INPUTS,
    LOGIN,
    METADATA_CONFIG,
    OUTPUTS,
    PIPELINES,
    PROJECTS,
    ROLES,
    RUNS,
    STACK_COMPONENTS,
    STACKS,
    STEPS,
    TEAMS,
    USERS,
    VERSION_1,
)
from zenml.enums import ExecutionStatus, StackComponentType, StoreType
from zenml.exceptions import (
    AuthorizationException,
    DoesNotExistException,
    EntityExistsError,
    StackComponentExistsError,
    StackExistsError,
)
from zenml.io import fileio
from zenml.logger import get_logger
from zenml.models import (
    ArtifactModel,
    ComponentModel,
    FlavorModel,
    PipelineModel,
    PipelineRunModel,
    ProjectModel,
    RoleAssignmentModel,
    RoleModel,
    StackModel,
    StepRunModel,
    TeamModel,
    UserModel,
)
from zenml.models.base_models import DomainModel, ProjectScopedDomainModel
from zenml.models.server_models import ServerModel
from zenml.utils.analytics_utils import AnalyticsEvent, track
from zenml.zen_server.models.base_models import (
    CreateRequest,
    CreateResponse,
    UpdateRequest,
    UpdateResponse,
)
from zenml.zen_server.models.pipeline_models import (
    CreatePipelineRequest,
    UpdatePipelineRequest,
)
from zenml.zen_server.models.projects_models import (
    CreateProjectRequest,
    UpdateProjectRequest,
)
from zenml.zen_server.models.stack_models import (
    CreateStackRequest,
    UpdateStackRequest,
)
from zenml.zen_server.models.user_management_models import (
    CreateRoleRequest,
    CreateTeamRequest,
    CreateUserRequest,
    CreateUserResponse,
    EmailOptInModel,
    UpdateRoleRequest,
    UpdateTeamRequest,
    UpdateUserRequest,
)
from zenml.zen_stores.base_zen_store import BaseZenStore

logger = get_logger(__name__)

# type alias for possible json payloads (the Anys are recursive Json instances)
Json = Union[Dict[str, Any], List[Any], str, int, float, bool, None]

AnyModel = TypeVar("AnyModel", bound=DomainModel)
AnyProjectScopedModel = TypeVar(
    "AnyProjectScopedModel", bound=ProjectScopedDomainModel
)


class RestZenStoreConfiguration(StoreConfiguration):
    """REST ZenML store configuration.

    Attributes:
        username: The username to use to connect to the Zen server.
        password: The password to use to connect to the Zen server.
        verify_ssl: Either a boolean, in which case it controls whether we
            verify the server's TLS certificate, or a string, in which case it
            must be a path to a CA bundle to use or the CA bundle value itself.
    """

    type: StoreType = StoreType.REST
    username: str
    password: str = ""
    verify_ssl: Union[bool, str] = True

    @validator("url")
    def validate_url(cls, url: str) -> str:
        """Validates that the URL is a well formed REST store URL.

        Args:
            url: The URL to be validated.

        Returns:
            The validated URL without trailing slashes.

        Raises:
            ValueError: If the URL is not a well formed REST store URL.
        """
        url = url.rstrip("/")
        scheme = re.search("^([a-z0-9]+://)", url)
        if scheme is None or scheme.group() not in ("https://", "http://"):
            raise ValueError(
                "Invalid URL for REST store: {url}. Should be in the form "
                "https://hostname[:port] or http://hostname[:port]."
            )

        return url

    @validator("verify_ssl")
    def validate_verify_ssl(
        cls, verify_ssl: Union[bool, str]
    ) -> Union[bool, str]:
        """Validates that the verify_ssl field either points to a file or is a bool.

        Args:
            verify_ssl: The verify_ssl value to be validated.

        Returns:
            The validated verify_ssl value.
        """
        secret_folder = Path(
            GlobalConfiguration().local_stores_path,
            "certificates",
        )
        if isinstance(verify_ssl, bool) or verify_ssl.startswith(
            str(secret_folder)
        ):
            return verify_ssl

        if os.path.isfile(verify_ssl):
            with open(verify_ssl, "r") as f:
                verify_ssl = f.read()

        fileio.makedirs(str(secret_folder))
        file_path = Path(secret_folder, "ca_bundle.pem")
        with open(file_path, "w") as f:
            f.write(verify_ssl)
        file_path.chmod(0o600)
        verify_ssl = str(file_path)

        return verify_ssl

    class Config:
        """Pydantic configuration class."""

        # Don't validate attributes when assigning them. This is necessary
        # because the `verify_ssl` attribute can be expanded to the contents
        # of the certificate file.
        validate_assignment = False
        # Forbid extra attributes set in the class.
        extra = "forbid"


class RestZenStore(BaseZenStore):
    """Store implementation for accessing data from a REST API."""

    config: RestZenStoreConfiguration
    TYPE: ClassVar[StoreType] = StoreType.REST
    CONFIG_TYPE: ClassVar[Type[StoreConfiguration]] = RestZenStoreConfiguration
    _api_token: Optional[str] = None
    _session: Optional[requests.Session] = None

    def _initialize_database(self) -> None:
        """Initialize the database."""
        # don't do anything for a REST store

    # ====================================
    # ZenML Store interface implementation
    # ====================================

    # --------------------------------
    # Initialization and configuration
    # --------------------------------

    def _initialize(self) -> None:
        """Initialize the REST store."""
        # try to connect to the server to validate the configuration
        self.active_user

    @staticmethod
    def get_local_url(path: str) -> str:
        """Get a local URL for a given local path.

        Args:
            path: the path string to build a URL out of.

        Raises:
            NotImplementedError: always
        """
        raise NotImplementedError("Cannot build a REST url from a path.")

    @classmethod
    def copy_local_store(
        cls,
        config: StoreConfiguration,
        path: str,
        load_config_path: Optional[PurePath] = None,
    ) -> StoreConfiguration:
        """Copy a local store to a new location.

        Use this method to create a copy of a store database to a new location
        and return a new store configuration pointing to the database copy. This
        only applies to stores that use the local filesystem to store their
        data. Calling this method for remote stores simply returns the input
        store configuration unaltered.

        Args:
            config: The configuration of the store to copy.
            path: The new local path where the store DB will be copied.
            load_config_path: path that will be used to load the copied store
                database. This can be set to a value different from `path`
                if the local database copy will be loaded from a different
                environment, e.g. when the database is copied to a container
                image and loaded using a different absolute path. This will be
                reflected in the paths and URLs encoded in the copied store
                configuration.

        Returns:
            The store configuration of the copied store.
        """
        assert isinstance(config, RestZenStoreConfiguration)
        if isinstance(config.verify_ssl, str) and os.path.isfile(
            config.verify_ssl
        ):
            config = config.copy(deep=True)
            with open(config.verify_ssl, "r") as f:
                config.verify_ssl = f.read()
        return config

    def get_store_info(self) -> ServerModel:
        """Get information about the server.

        Returns:
            Information about the server.
        """
        body = self.get(INFO)
        return ServerModel.parse_obj(body)

    # ------------
    # TFX Metadata
    # ------------

    def get_metadata_config(
        self, expand_certs: bool = False
    ) -> ConnectionConfig:
        """Get the TFX metadata config of this ZenStore.

        Args:
            expand_certs: Whether to expand the certificate paths in the
                connection config to their value.

        Raises:
            ValueError: if the server response is invalid.

        Returns:
            The TFX metadata config of this ZenStore.
        """
        body = self.get(f"{METADATA_CONFIG}")
        if not isinstance(body, str):
            raise ValueError(
                f"Invalid response from server: {body}. Expected string."
            )
        metadata_config_pb = Parse(body, ConnectionConfig())

        if not expand_certs:
            if metadata_config_pb.HasField(
                "mysql"
            ) and metadata_config_pb.mysql.HasField("ssl_options"):
                # Save the certificates in a secure location on disk
                secret_folder = Path(
                    GlobalConfiguration().local_stores_path,
                    "certificates",
                )
                for key in ["ssl_key", "ssl_ca", "ssl_cert"]:
                    if not metadata_config_pb.mysql.ssl_options.HasField(
                        key.lstrip("ssl_")
                    ):
                        continue
                    content = getattr(
                        metadata_config_pb.mysql.ssl_options, key.lstrip("ssl_")
                    )
                    if content and not os.path.isfile(content):
                        fileio.makedirs(str(secret_folder))
                        file_path = Path(secret_folder, f"{key}.pem")
                        with open(file_path, "w") as f:
                            f.write(content)
                        file_path.chmod(0o600)
                        setattr(
                            metadata_config_pb.mysql.ssl_options,
                            key.lstrip("ssl_"),
                            str(file_path),
                        )

        return metadata_config_pb

    # ------
    # Stacks
    # ------

    @track(AnalyticsEvent.REGISTERED_STACK)
    def create_stack(
        self,
        stack: StackModel,
    ) -> StackModel:
        """Register a new stack.

        Args:
            stack: The stack to register.

        Returns:
            The registered stack.
        """
        return self._create_project_scoped_resource(
            resource=stack,
            route=STACKS,
            request_model=CreateStackRequest,
        )

    def get_stack(self, stack_id: UUID) -> StackModel:
        """Get a stack by its unique ID.

        Args:
            stack_id: The ID of the stack to get.

        Returns:
            The stack with the given ID.
        """
        return self._get_resource(
            resource_id=stack_id,
            route=STACKS,
            resource_model=StackModel,
        )

    def list_stacks(
        self,
        project_name_or_id: Optional[Union[str, UUID]] = None,
        user_name_or_id: Optional[Union[str, UUID]] = None,
        component_id: Optional[UUID] = None,
        name: Optional[str] = None,
        is_shared: Optional[bool] = None,
    ) -> List[StackModel]:
        """List all stacks matching the given filter criteria.

        Args:
            project_name_or_id: Id or name of the Project containing the stack
            user_name_or_id: Optionally filter stacks by their owner
            component_id: Optionally filter for stacks that contain the
                          component
            name: Optionally filter stacks by their name
            is_shared: Optionally filter out stacks by whether they are shared
                or not

        Returns:
            A list of all stacks matching the filter criteria.
        """
        filters = locals()
        filters.pop("self")
        return self._list_resources(
            route=STACKS,
            resource_model=StackModel,
            **filters,
        )

    @track(AnalyticsEvent.UPDATED_STACK)
    def update_stack(
        self,
        stack: StackModel,
    ) -> StackModel:
        """Update a stack.

        Args:
            stack: The stack to use for the update.

        Returns:
            The updated stack.
        """
        return self._update_resource(
            resource=stack,
            route=STACKS,
            request_model=UpdateStackRequest,
        )

    @track(AnalyticsEvent.DELETED_STACK)
    def delete_stack(self, stack_id: UUID) -> None:
        """Delete a stack.

        Args:
            stack_id: The ID of the stack to delete.
        """
        self._delete_resource(
            resource_id=stack_id,
            route=STACKS,
        )

    # ----------------
    # Stack components
    # ----------------

    @track(AnalyticsEvent.REGISTERED_STACK_COMPONENT)
    def create_stack_component(
        self,
        component: ComponentModel,
    ) -> ComponentModel:
        """Create a stack component.

        Args:
            component: The stack component to create.

        Returns:
            The created stack component.
        """
        return self._create_project_scoped_resource(
            resource=component,
            route=STACK_COMPONENTS,
            # TODO[Stefan]: for when the request model is ready
            # request_model=CreateStackComponentRequest,
        )

    def get_stack_component(self, component_id: UUID) -> ComponentModel:
        """Get a stack component by ID.

        Args:
            component_id: The ID of the stack component to get.

        Returns:
            The stack component.
        """
        return self._get_resource(
            resource_id=component_id,
            route=STACK_COMPONENTS,
            resource_model=ComponentModel,
        )

    def list_stack_components(
        self,
        project_name_or_id: Optional[Union[str, UUID]] = None,
        user_name_or_id: Optional[Union[str, UUID]] = None,
        type: Optional[str] = None,
        flavor_name: Optional[str] = None,
        name: Optional[str] = None,
        is_shared: Optional[bool] = None,
    ) -> List[ComponentModel]:
        """List all stack components matching the given filter criteria.

        Args:
            project_name_or_id: The ID or name of the Project to which the stack
                components belong
            type: Optionally filter by type of stack component
            flavor_name: Optionally filter by flavor
            user_name_or_id: Optionally filter stack components by the owner
            name: Optionally filter stack component by name
            is_shared: Optionally filter out stack component by whether they are
                shared or not

        Returns:
            A list of all stack components matching the filter criteria.
        """
        filters = locals()
        filters.pop("self")
        return self._list_resources(
            route=STACK_COMPONENTS,
            resource_model=ComponentModel,
            **filters,
        )

    @track(AnalyticsEvent.UPDATED_STACK_COMPONENT)
    def update_stack_component(
        self,
        component: ComponentModel,
    ) -> ComponentModel:
        """Update an existing stack component.

        Args:
            component: The stack component to use for the update.

        Returns:
            The updated stack component.
        """
        return self._update_resource(
            resource=component,
            route=STACK_COMPONENTS,
            # TODO[Stefan]: for when the request model is ready
            # request_model=UpdateComponentRequest,
        )

    @track(AnalyticsEvent.DELETED_STACK_COMPONENT)
    def delete_stack_component(self, component_id: UUID) -> None:
        """Delete a stack component.

        Args:
            component_id: The ID of the stack component to delete.
        """
        self._delete_resource(
            resource_id=component_id,
            route=STACK_COMPONENTS,
        )

    def get_stack_component_side_effects(
        self,
        component_id: UUID,
        run_id: UUID,
        pipeline_id: UUID,
        stack_id: UUID,
    ) -> Dict[Any, Any]:
        """Get the side effects of a stack component.

        Args:
            component_id: The ID of the stack component to get side effects for.
            run_id: The ID of the run to get side effects for.
            pipeline_id: The ID of the pipeline to get side effects for.
            stack_id: The ID of the stack to get side effects for.
        """

    # -----------------------
    # Stack component flavors
    # -----------------------

    @track(AnalyticsEvent.CREATED_FLAVOR)
    def create_flavor(
        self,
        flavor: FlavorModel,
    ) -> FlavorModel:
        """Creates a new stack component flavor.

        Args:
            flavor: The stack component flavor to create.

        Returns:
            The newly created flavor.
        """
        return self._create_project_scoped_resource(
            resource=flavor,
            route=FLAVORS,
            # TODO[Stefan]: for when the request model is ready
            # request_model=CreateFlavorRequest,
        )

    def get_flavor(self, flavor_id: UUID) -> FlavorModel:
        """Get a stack component flavor by ID.

        Args:
            flavor_id: The ID of the stack component flavor to get.

        Returns:
            The stack component flavor.
        """
        return self._get_resource(
            resource_id=flavor_id,
            route=FLAVORS,
            resource_model=FlavorModel,
        )

    def list_flavors(
        self,
        project_name_or_id: Optional[Union[str, UUID]] = None,
        user_name_or_id: Optional[Union[str, UUID]] = None,
        component_type: Optional[StackComponentType] = None,
        name: Optional[str] = None,
        is_shared: Optional[bool] = None,
    ) -> List[FlavorModel]:
        """List all stack component flavors matching the given filter criteria.

        Args:
            project_name_or_id: Optionally filter by the Project to which the
                component flavors belong
            user_name_or_id: Optionally filter by the owner
            component_type: Optionally filter by type of stack component
            name: Optionally filter flavors by name
            is_shared: Optionally filter out flavors by whether they are
                shared or not

        Returns:
            List of all the stack component flavors matching the given criteria.
        """
        filters = locals()
        filters.pop("self")
        return self._list_resources(
            route=FLAVORS,
            resource_model=FlavorModel,
            **filters,
        )

    @track(AnalyticsEvent.UPDATED_FLAVOR)
    def update_flavor(self, flavor: FlavorModel) -> FlavorModel:
        """Update an existing stack component flavor.

        Args:
            flavor: The stack component flavor to use for the update.

        Returns:
            The updated stack component flavor.
        """
        return self._update_resource(
            resource=flavor,
            route=FLAVORS,
            # TODO[Stefan]: for when the request model is ready
            # request_model=UpdateFlavorRequest,
        )

    @track(AnalyticsEvent.DELETED_FLAVOR)
    def delete_flavor(self, flavor_id: UUID) -> None:
        """Delete a stack component flavor.

        Args:
            flavor_id: The ID of the stack component flavor to delete.
        """
        self._delete_resource(
            resource_id=flavor_id,
            route=FLAVORS,
        )

    # -----
    # Users
    # -----

    @property
    def active_user_name(self) -> str:
        """Gets the active username.

        Returns:
            The active username.
        """
        return self.config.username

    @track(AnalyticsEvent.CREATED_USER)
    def create_user(self, user: UserModel) -> UserModel:
        """Creates a new user.

        Args:
            user: User to be created.

        Returns:
            The newly created user.
        """
        return self._create_resource(
            resource=user,
            route=USERS,
            request_model=CreateUserRequest,
            response_model=CreateUserResponse,
        )

    def get_user(self, user_name_or_id: Union[str, UUID]) -> UserModel:
        """Gets a specific user.

        Args:
            user_name_or_id: The name or ID of the user to get.

        Returns:
            The requested user, if it was found.
        """
        return self._get_resource(
            resource_id=user_name_or_id,
            route=USERS,
            resource_model=UserModel,
        )

    # TODO: [ALEX] add filtering param(s)
    def list_users(self) -> List[UserModel]:
        """List all users.

        Returns:
            A list of all users.
        """
        filters = locals()
        filters.pop("self")
        return self._list_resources(
            route=USERS,
            resource_model=UserModel,
            **filters,
        )

    @track(AnalyticsEvent.UPDATED_USER)
    def update_user(self, user: UserModel) -> UserModel:
        """Updates an existing user.

        Args:
            user: The user model to use for the update.

        Returns:
            The updated user.
        """
        return self._update_resource(
            resource=user,
            route=USERS,
            request_model=UpdateUserRequest,
        )

    @track(AnalyticsEvent.DELETED_USER)
    def delete_user(self, user_name_or_id: Union[str, UUID]) -> None:
        """Deletes a user.

        Args:
            user_name_or_id: The name or ID of the user to delete.
        """
        self._delete_resource(
            resource_id=user_name_or_id,
            route=USERS,
        )

    @track(AnalyticsEvent.OPT_IN_OUT_EMAIL)
    def user_email_opt_in(
        self,
        user_name_or_id: Union[str, UUID],
        user_opt_in_response: bool,
        email: Optional[str] = None,
    ) -> UserModel:
        """Persist user response to the email prompt.

        Args:
            user_name_or_id: The name or the ID of the user.
            user_opt_in_response: Whether this email should be associated
                with the user id in the telemetry
            email: The users email
<<<<<<< HEAD

        Returns:
            The updated user.

        Raises:
            KeyError: If no user with the given name exists.
=======
>>>>>>> cbbfdb8a
        """
        request = EmailOptInModel(
            email=email, email_opted_in=user_opt_in_response
        )
        route = f"{USERS}/{str(user_name_or_id)}{EMAIL_ANALYTICS}"

        response_body = self.put(route, body=request)
        user = UserModel.parse_obj(response_body)
        return user

    # -----
    # Teams
    # -----

    @track(AnalyticsEvent.CREATED_TEAM)
    def create_team(self, team: TeamModel) -> TeamModel:
        """Creates a new team.

        Args:
            team: The team model to create.

        Returns:
            The newly created team.
        """
        return self._create_resource(
            resource=team,
            route=TEAMS,
            request_model=CreateTeamRequest,
        )

    def get_team(self, team_name_or_id: Union[str, UUID]) -> TeamModel:
        """Gets a specific team.

        Args:
            team_name_or_id: Name or ID of the team to get.

        Returns:
            The requested team.
        """
        return self._get_resource(
            resource_id=team_name_or_id,
            route=TEAMS,
            resource_model=TeamModel,
        )

    def list_teams(self) -> List[TeamModel]:
        """List all teams.

        Returns:
            A list of all teams.
        """
        filters = locals()
        filters.pop("self")
        return self._list_resources(
            route=TEAMS,
            resource_model=TeamModel,
            **filters,
        )

    @track(AnalyticsEvent.UPDATED_TEAM)
    def update_team(self, team: TeamModel) -> TeamModel:
        """Update an existing team.

        Args:
            team: The team to use for the update.

        Returns:
            The updated team.
        """
        return self._update_resource(
            resource=team,
            route=TEAMS,
            request_model=UpdateTeamRequest,
        )

    @track(AnalyticsEvent.DELETED_TEAM)
    def delete_team(self, team_name_or_id: Union[str, UUID]) -> None:
        """Deletes a team.

        Args:
            team_name_or_id: Name or ID of the team to delete.
        """
        self._delete_resource(
            resource_id=team_name_or_id,
            route=TEAMS,
        )

    # ---------------
    # Team membership
    # ---------------

    def get_users_for_team(
        self, team_name_or_id: Union[str, UUID]
    ) -> List[UserModel]:
        """Fetches all users of a team.

        Args:
            team_name_or_id: The name or ID of the team for which to get users.
        """

    def get_teams_for_user(
        self, user_name_or_id: Union[str, UUID]
    ) -> List[TeamModel]:
        """Fetches all teams for a user.

        Args:
            user_name_or_id: The name or ID of the user for which to get all
                teams.
        """

    def add_user_to_team(
        self,
        user_name_or_id: Union[str, UUID],
        team_name_or_id: Union[str, UUID],
    ) -> None:
        """Adds a user to a team.

        Args:
            user_name_or_id: Name or ID of the user to add to the team.
            team_name_or_id: Name or ID of the team to which to add the user to.
        """

    def remove_user_from_team(
        self,
        user_name_or_id: Union[str, UUID],
        team_name_or_id: Union[str, UUID],
    ) -> None:
        """Removes a user from a team.

        Args:
            user_name_or_id: Name or ID of the user to remove from the team.
            team_name_or_id: Name or ID of the team from which to remove the user.
        """

    # -----
    # Roles
    # -----

    @track(AnalyticsEvent.CREATED_ROLE)
    def create_role(self, role: RoleModel) -> RoleModel:
        """Creates a new role.

        Args:
            role: The role model to create.

        Returns:
            The newly created role.
        """
        return self._create_resource(
            resource=role,
            route=ROLES,
            request_model=CreateRoleRequest,
        )

    # TODO: consider using team_id instead
    def get_role(self, role_name_or_id: Union[str, UUID]) -> RoleModel:
        """Gets a specific role.

        Args:
            role_name_or_id: Name or ID of the role to get.

        Returns:
            The requested role.
        """
        return self._get_resource(
            resource_id=role_name_or_id,
            route=ROLES,
            resource_model=RoleModel,
        )

    # TODO: [ALEX] add filtering param(s)
    def list_roles(self) -> List[RoleModel]:
        """List all roles.

        Returns:
            A list of all roles.
        """
        filters = locals()
        filters.pop("self")
        return self._list_resources(
            route=ROLES,
            resource_model=RoleModel,
            **filters,
        )

    @track(AnalyticsEvent.UPDATED_ROLE)
    def update_role(self, role: RoleModel) -> RoleModel:
        """Update an existing role.

        Args:
            role: The role to use for the update.

        Returns:
            The updated role.
        """
        return self._update_resource(
            resource=role,
            route=ROLES,
            request_model=UpdateRoleRequest,
        )

    @track(AnalyticsEvent.DELETED_ROLE)
    def delete_role(self, role_name_or_id: Union[str, UUID]) -> None:
        """Deletes a role.

        Args:
            role_name_or_id: Name or ID of the role to delete.
        """
        self._delete_resource(
            resource_id=role_name_or_id,
            route=ROLES,
        )

    # ----------------
    # Role assignments
    # ----------------

    def list_role_assignments(
        self,
        project_name_or_id: Optional[Union[str, UUID]] = None,
        team_name_or_id: Optional[Union[str, UUID]] = None,
        user_name_or_id: Optional[Union[str, UUID]] = None,
    ) -> List[RoleAssignmentModel]:
        """List all role assignments.

        Args:
            project_name_or_id: If provided, only list assignments for the given
                project
            team_name_or_id: If provided, only list assignments for the given
                team
            user_name_or_id: If provided, only list assignments for the given
                user

        Returns:
            A list of all role assignments.
        """
        roles: List[RoleAssignmentModel] = []
        if user_name_or_id:
            roles.extend(
                self._list_resources(
                    route=f"{USERS}/{user_name_or_id}{ROLES}",
                    resource_model=RoleAssignmentModel,
                    project_name_or_id=project_name_or_id,
                )
            )
        if team_name_or_id:
            roles.extend(
                self._list_resources(
                    route=f"{TEAMS}/{team_name_or_id}{ROLES}",
                    resource_model=RoleAssignmentModel,
                    project_name_or_id=project_name_or_id,
                )
            )
        return roles

    def assign_role(
        self,
        role_name_or_id: Union[str, UUID],
        user_or_team_name_or_id: Union[str, UUID],
        project_name_or_id: Optional[Union[str, UUID]] = None,
        is_user: bool = True,
    ) -> None:
        """Assigns a role to a user or team, scoped to a specific project.

        Args:
            role_name_or_id: Name or ID of the role to assign.
            user_or_team_name_or_id: Name or ID of the user or team to which to
                assign the role.
            is_user: Whether `user_or_team_id` refers to a user or a team.
            project_name_or_id: Optional Name or ID of a project in which to
                assign the role. If this is not provided, the role will be
                assigned globally.
        """

    def revoke_role(
        self,
        role_name_or_id: Union[str, UUID],
        user_or_team_name_or_id: Union[str, UUID],
        is_user: bool = True,
        project_name_or_id: Optional[Union[str, UUID]] = None,
    ) -> None:
        """Revokes a role from a user or team for a given project.

        Args:
            role_name_or_id: ID of the role to revoke.
            user_or_team_name_or_id: Name or ID of the user or team from which
                to revoke the role.
            is_user: Whether `user_or_team_id` refers to a user or a team.
            project_name_or_id: Optional ID of a project in which to revoke
                the role. If this is not provided, the role will be revoked
                globally.
        """

    # --------
    # Projects
    # --------

    @track(AnalyticsEvent.CREATED_PROJECT)
    def create_project(self, project: ProjectModel) -> ProjectModel:
        """Creates a new project.

        Args:
            project: The project to create.

        Returns:
            The newly created project.
        """
        return self._create_resource(
            resource=project,
            route=PROJECTS,
            request_model=CreateProjectRequest,
        )

    def get_project(self, project_name_or_id: Union[UUID, str]) -> ProjectModel:
        """Get an existing project by name or ID.

        Args:
            project_name_or_id: Name or ID of the project to get.

        Returns:
            The requested project.
        """
        return self._get_resource(
            resource_id=project_name_or_id,
            route=PROJECTS,
            resource_model=ProjectModel,
        )

    # TODO: [ALEX] add filtering param(s)
    def list_projects(self) -> List[ProjectModel]:
        """List all projects.

        Returns:
            A list of all projects.
        """
        filters = locals()
        filters.pop("self")
        return self._list_resources(
            route=PROJECTS,
            resource_model=ProjectModel,
            **filters,
        )

    @track(AnalyticsEvent.UPDATED_PROJECT)
    def update_project(self, project: ProjectModel) -> ProjectModel:
        """Update an existing project.

        Args:
            project: The project to use for the update.

        Returns:
            The updated project.
        """
        return self._update_resource(
            resource=project,
            route=PROJECTS,
            request_model=UpdateProjectRequest,
        )

    @track(AnalyticsEvent.DELETED_PROJECT)
    def delete_project(self, project_name_or_id: Union[str, UUID]) -> None:
        """Deletes a project.

        Args:
            project_name_or_id: Name or ID of the project to delete.
        """
        self._delete_resource(
            resource_id=project_name_or_id,
            route=PROJECTS,
        )

    # ---------
    # Pipelines
    # ---------

    @track(AnalyticsEvent.CREATE_PIPELINE)
    def create_pipeline(self, pipeline: PipelineModel) -> PipelineModel:
        """Creates a new pipeline in a project.

        Args:
            pipeline: The pipeline to create.

        Returns:
            The newly created pipeline.
        """
        return self._create_project_scoped_resource(
            resource=pipeline,
            route=PIPELINES,
            request_model=CreatePipelineRequest,
        )

    def get_pipeline(self, pipeline_id: UUID) -> PipelineModel:
        """Get a pipeline with a given ID.

        Args:
            pipeline_id: ID of the pipeline.

        Returns:
            The pipeline.
        """
        return self._get_resource(
            resource_id=pipeline_id,
            route=PIPELINES,
            resource_model=PipelineModel,
        )

    def list_pipelines(
        self,
        project_name_or_id: Optional[Union[str, UUID]] = None,
        user_name_or_id: Optional[Union[str, UUID]] = None,
        name: Optional[str] = None,
    ) -> List[PipelineModel]:
        """List all pipelines in the project.

        Args:
            project_name_or_id: If provided, only list pipelines in this project.
            user_name_or_id: If provided, only list pipelines from this user.
            name: If provided, only list pipelines with this name.

        Returns:
            A list of pipelines.
        """
        filters = locals()
        filters.pop("self")
        return self._list_resources(
            route=PIPELINES,
            resource_model=PipelineModel,
            **filters,
        )

    @track(AnalyticsEvent.UPDATE_PIPELINE)
    def update_pipeline(self, pipeline: PipelineModel) -> PipelineModel:
        """Updates a pipeline.

        Args:
            pipeline: The pipeline to use for the update.

        Returns:
            The updated pipeline.
        """
        return self._update_resource(
            resource=pipeline,
            route=PIPELINES,
            request_model=UpdatePipelineRequest,
        )

    @track(AnalyticsEvent.DELETE_PIPELINE)
    def delete_pipeline(self, pipeline_id: UUID) -> None:
        """Deletes a pipeline.

        Args:
            pipeline_id: The ID of the pipeline to delete.
        """
        self._delete_resource(
            resource_id=pipeline_id,
            route=PIPELINES,
        )

    # --------------
    # Pipeline steps
    # --------------

    # TODO: Note that this doesn't have a corresponding API endpoint (consider adding?)
    # TODO: Discuss whether we even need this, given that the endpoint is on
    # pipeline runs
    # TODO: [ALEX] add filtering param(s)
    def list_steps(self, pipeline_id: UUID) -> List[StepRunModel]:
        """List all steps.

        Args:
            pipeline_id: The ID of the pipeline to list steps for.
        """

    # --------------
    # Pipeline runs
    # --------------

    def get_run(self, run_id: UUID) -> PipelineRunModel:
        """Gets a pipeline run.

        Args:
            run_id: The ID of the pipeline run to get.

        Returns:
            The pipeline run.
        """
        return self._get_resource(
            resource_id=run_id,
            route=RUNS,
            resource_model=PipelineRunModel,
        )

    # TODO: Figure out what exactly gets returned from this
    def get_run_component_side_effects(
        self,
        run_id: UUID,
        component_id: Optional[UUID] = None,
    ) -> Dict[str, Any]:
        """Gets the side effects for a component in a pipeline run.

        Args:
            run_id: The ID of the pipeline run to get.
            component_id: The ID of the component to get.
        """

    def list_runs(
        self,
        project_name_or_id: Optional[Union[str, UUID]] = None,
        stack_id: Optional[UUID] = None,
        component_id: Optional[UUID] = None,
        run_name: Optional[str] = None,
        user_name_or_id: Optional[Union[str, UUID]] = None,
        pipeline_id: Optional[UUID] = None,
        unlisted: bool = False,
    ) -> List[PipelineRunModel]:
        """Gets all pipeline runs.

        Args:
            project_name_or_id: If provided, only return runs for this project.
            stack_id: If provided, only return runs for this stack.
            component_id: Optionally filter for runs that used the
                          component
            run_name: Run name if provided
            user_name_or_id: If provided, only return runs for this user.
            pipeline_id: If provided, only return runs for this pipeline.
            unlisted: If True, only return unlisted runs that are not
                associated with any pipeline (filter by `pipeline_id==None`).

        Returns:
            A list of all pipeline runs.
        """
        filters = locals()
        filters.pop("self")
        return self._list_resources(
            route=RUNS,
            resource_model=PipelineRunModel,
            **filters,
        )

    def get_run_status(self, run_id: UUID) -> ExecutionStatus:
        """Gets the execution status of a pipeline run.

        Args:
            run_id: The ID of the pipeline run to get the status for.

        Raises:
            NotImplementedError: since it is not implemented.
        """
        # TODO
        raise NotImplementedError

    # ------------------
    # Pipeline run steps
    # ------------------

    def get_run_step(self, step_id: UUID) -> StepRunModel:
        """Get a step by ID.

        Args:
            step_id: The ID of the step to get.

        Returns:
            The step.
        """
        return self._get_resource(
            resource_id=step_id,
            route=STEPS,
            resource_model=StepRunModel,
        )

    def get_run_step_outputs(self, step_id: UUID) -> Dict[str, ArtifactModel]:
        """Get a list of outputs for a specific step.

        Args:
            step_id: The id of the step to get outputs for.

        Returns:
            A dict mapping artifact names to the output artifacts for the step.

        Raises:
            ValueError: if the response from the API is not a dict.
        """
        body = self.get(f"{STEPS}/{str(step_id)}{OUTPUTS}")
        if not isinstance(body, dict):
            raise ValueError(
                f"Bad API Response. Expected dict, got {type(body)}"
            )
        return {
            name: ArtifactModel.parse_obj(entry) for name, entry in body.items()
        }

    def get_run_step_inputs(self, step_id: UUID) -> Dict[str, ArtifactModel]:
        """Get a list of inputs for a specific step.

        Args:
            step_id: The id of the step to get inputs for.

        Returns:
            A dict mapping artifact names to the input artifacts for the step.

        Raises:
            ValueError: if the response from the API is not a dict.
        """
        body = self.get(f"{STEPS}/{str(step_id)}{INPUTS}")
        if not isinstance(body, dict):
            raise ValueError(
                f"Bad API Response. Expected dict, got {type(body)}"
            )
        return {
            name: ArtifactModel.parse_obj(entry) for name, entry in body.items()
        }

    def get_run_step_status(self, step_id: UUID) -> ExecutionStatus:
        """Gets the execution status of a single step.

        Args:
            step_id: The ID of the step to get the status for.
        """

    def list_run_steps(self, run_id: UUID) -> List[StepRunModel]:
        """Gets all steps in a pipeline run.

        Args:
            run_id: The ID of the pipeline run for which to list runs.

        Returns:
            A mapping from step names to step models for all steps in the run.
        """
        return self._list_resources(
            route=f"{RUNS}/{str(run_id)}{STEPS}",
            resource_model=StepRunModel,
        )

    def list_artifacts(
        self, artifact_uri: Optional[str] = None
    ) -> List[ArtifactModel]:
        """Lists all artifacts.

        Args:
            artifact_uri: If specified, only artifacts with the given URI will
                be returned.

        Returns:
            A list of all artifacts.
        """
        filters = locals()
        filters.pop("self")
        return self._list_resources(
            route=ARTIFACTS,
            resource_model=ArtifactModel,
            **filters,
        )

    # =======================
    # Internal helper methods
    # =======================

    def _get_auth_token(self) -> str:
        """Get the authentication token for the REST store.

        Returns:
            The authentication token.

        Raises:
            ValueError: if the response from the server isn't in the right format.
        """
        if self._api_token is None:
            response = self._handle_response(
                requests.post(
                    self.url + API + VERSION_1 + LOGIN,
                    data={
                        "username": self.config.username,
                        "password": self.config.password,
                    },
                    verify=self.config.verify_ssl,
                )
            )
            if not isinstance(response, dict) or "access_token" not in response:
                raise ValueError(
                    f"Bad API Response. Expected access token dict, got "
                    f"{type(response)}"
                )
            self._api_token = response["access_token"]
        return self._api_token

    @property
    def session(self) -> requests.Session:
        """Authenticate to the ZenML server.

        Returns:
            A requests session with the authentication token.
        """
        if self._session is None:
            self._session = requests.Session()
            self._session.verify = self.config.verify_ssl
            token = self._get_auth_token()
            self._session.headers.update({"Authorization": "Bearer " + token})
            logger.debug("Authenticated to ZenML server.")
        return self._session

    def _handle_response(self, response: requests.Response) -> Json:
        """Handle API response, translating http status codes to Exception.

        Args:
            response: The response to handle.

        Returns:
            The parsed response.

        Raises:
            DoesNotExistException: If the response indicates that the
                requested entity does not exist.
            EntityExistsError: If the response indicates that the requested
                entity already exists.
            AuthorizationException: If the response indicates that the request
                is not authorized.
            KeyError: If the response indicates that the requested entity
                does not exist.
            RuntimeError: If the response indicates that the requested entity
                does not exist.
            StackComponentExistsError: If the response indicates that the
                requested entity already exists.
            StackExistsError: If the response indicates that the requested
                entity already exists.
            ValueError: If the response indicates that the requested entity
                does not exist.
        """
        if response.status_code >= 200 and response.status_code < 300:
            try:
                payload: Json = response.json()
                return payload
            except requests.exceptions.JSONDecodeError:
                raise ValueError(
                    "Bad response from API. Expected json, got\n"
                    f"{response.text}"
                )
        elif response.status_code == 401:
            raise AuthorizationException(
                f"{response.status_code} Client Error: Unauthorized request to "
                f"URL {response.url}: {response.json().get('detail')}"
            )
        elif response.status_code == 404:
            if "DoesNotExistException" not in response.text:
                raise KeyError(
                    response.json().get("detail", (response.text,))[1]
                )
            message = ": ".join(response.json().get("detail", (response.text,)))
            raise DoesNotExistException(message)
        elif response.status_code == 409:
            if "StackComponentExistsError" in response.text:
                raise StackComponentExistsError(
                    message=": ".join(
                        response.json().get("detail", (response.text,))
                    )
                )
            elif "StackExistsError" in response.text:
                raise StackExistsError(
                    message=": ".join(
                        response.json().get("detail", (response.text,))
                    )
                )
            elif "EntityExistsError" in response.text:
                raise EntityExistsError(
                    message=": ".join(
                        response.json().get("detail", (response.text,))
                    )
                )
            else:
                raise ValueError(
                    ": ".join(response.json().get("detail", (response.text,)))
                )
        elif response.status_code == 422:
            raise RuntimeError(
                ": ".join(response.json().get("detail", (response.text,)))
            )
        elif response.status_code == 500:
            raise RuntimeError(response.text)
        else:
            raise RuntimeError(
                "Error retrieving from API. Got response "
                f"{response.status_code} with body:\n{response.text}"
            )

    def _request(
        self,
        method: str,
        url: str,
        params: Optional[Dict[str, Any]] = None,
        **kwargs: Any,
    ) -> Json:
        """Make a request to the REST API.

        Args:
            method: The HTTP method to use.
            url: The URL to request.
            params: The query parameters to pass to the endpoint.
            kwargs: Additional keyword arguments to pass to the request.

        Returns:
            The parsed response.
        """
        params = {k: str(v) for k, v in params.items()} if params else {}
        try:
            return self._handle_response(
                self.session.request(
                    method,
                    url,
                    params=params,
                    verify=self.config.verify_ssl,
                    **kwargs,
                )
            )
        except AuthorizationException:
            # The authentication token could have expired; refresh it and try
            # again
            self._session = None
            return self._handle_response(
                self.session.request(method, url, **kwargs)
            )

    def get(
        self, path: str, params: Optional[Dict[str, Any]] = None, **kwargs: Any
    ) -> Json:
        """Make a GET request to the given endpoint path.

        Args:
            path: The path to the endpoint.
            params: The query parameters to pass to the endpoint.
            kwargs: Additional keyword arguments to pass to the request.

        Returns:
            The response body.
        """
        logger.debug(f"Sending GET request to {path}...")
        return self._request(
            "GET", self.url + API + VERSION_1 + path, params=params, **kwargs
        )

    def delete(
        self, path: str, params: Optional[Dict[str, Any]] = None, **kwargs: Any
    ) -> Json:
        """Make a DELETE request to the given endpoint path.

        Args:
            path: The path to the endpoint.
            params: The query parameters to pass to the endpoint.
            kwargs: Additional keyword arguments to pass to the request.

        Returns:
            The response body.
        """
        logger.debug(f"Sending DELETE request to {path}...")
        return self._request(
            "DELETE", self.url + API + VERSION_1 + path, params=params, **kwargs
        )

    def post(
        self,
        path: str,
        body: BaseModel,
        params: Optional[Dict[str, Any]] = None,
        **kwargs: Any,
    ) -> Json:
        """Make a POST request to the given endpoint path.

        Args:
            path: The path to the endpoint.
            body: The body to send.
            params: The query parameters to pass to the endpoint.
            kwargs: Additional keyword arguments to pass to the request.

        Returns:
            The response body.
        """
        logger.debug(f"Sending POST request to {path}...")
        return self._request(
            "POST",
            self.url + API + VERSION_1 + path,
            data=body.json(),
            params=params,
            **kwargs,
        )

    def put(
        self,
        path: str,
        body: BaseModel,
        params: Optional[Dict[str, Any]] = None,
        **kwargs: Any,
    ) -> Json:
        """Make a PUT request to the given endpoint path.

        Args:
            path: The path to the endpoint.
            body: The body to send.
            params: The query parameters to pass to the endpoint.
            kwargs: Additional keyword arguments to pass to the request.

        Returns:
            The response body.
        """
        logger.debug(f"Sending PUT request to {path}...")
        return self._request(
            "PUT",
            self.url + API + VERSION_1 + path,
            data=body.json(),
            params=params,
            **kwargs,
        )

    def _create_resource(
        self,
        resource: AnyModel,
        route: str,
        request_model: Optional[Type[CreateRequest[AnyModel]]] = None,
        response_model: Optional[Type[CreateResponse[AnyModel]]] = None,
    ) -> AnyModel:
        """Create a new resource.

        Args:
            resource: The resource to create.
            route: The resource REST API route to use.
            request_model: Optional model to use to serialize the request body.
                If not provided, the resource object itself will be used.
            response_model: Optional model to use to deserialize the response
                body. If not provided, the resource class itself will be used.

        Returns:
            The created resource.
        """
        request: BaseModel = resource
        if request_model is not None:
            request = request_model.from_model(resource)
        response_body = self.post(f"{route}", body=request)
        if response_model is not None:
            response = response_model.parse_obj(response_body)
            created_resource = response.to_model()
        else:
            created_resource = resource.parse_obj(response_body)
        return created_resource

    def _create_project_scoped_resource(
        self,
        resource: AnyProjectScopedModel,
        route: str,
        request_model: Optional[
            Type[CreateRequest[AnyProjectScopedModel]]
        ] = None,
        response_model: Optional[
            Type[CreateResponse[AnyProjectScopedModel]]
        ] = None,
    ) -> AnyProjectScopedModel:
        """Create a new project scoped resource.

        Args:
            resource: The resource to create.
            route: The resource REST API route to use.
            request_model: Optional model to use to serialize the request body.
                If not provided, the resource object itself will be used.
            response_model: Optional model to use to deserialize the response
                body. If not provided, the resource class itself will be used.

        Returns:
            The created resource.
        """
        return self._create_resource(
            resource=resource,
            route=f"{PROJECTS}/{str(resource.project)}{route}",
            request_model=request_model,
            response_model=response_model,
        )

    def _get_resource(
        self,
        resource_id: Union[str, UUID],
        route: str,
        resource_model: Type[AnyModel],
    ) -> AnyModel:
        """Retrieve a single resource.

        Args:
            resource_id: The ID of the resource to retrieve.
            route: The resource REST API route to use.
            resource_model: Model to use to serialize the response body.

        Returns:
            The retrieved resource.
        """
        body = self.get(f"{route}/{str(resource_id)}")
        return resource_model.parse_obj(body)

    def _list_resources(
        self,
        route: str,
        resource_model: Type[AnyModel],
        **filters: Any,
    ) -> List[AnyModel]:
        """Retrieve a list of resources filtered by some criteria.

        Args:
            route: The resource REST API route to use.
            resource_model: Model to use to serialize the response body.
            filters: Filter parameters to use in the query.

        Returns:
            List of retrieved resources matching the filter criteria.

        Raises:
            ValueError: If the value returned by the server is not a list.
        """
        # leave out filter params that are not supplied
        params = dict(filter(lambda x: x[1] is not None, filters.items()))
        body = self.get(f"{route}", params=params)
        if not isinstance(body, list):
            raise ValueError(
                f"Bad API Response. Expected list, got {type(body)}"
            )
        return [resource_model.parse_obj(entry) for entry in body]

    def _update_resource(
        self,
        resource: AnyModel,
        route: str,
        request_model: Optional[Type[UpdateRequest[AnyModel]]] = None,
        response_model: Optional[Type[UpdateResponse[AnyModel]]] = None,
    ) -> AnyModel:
        """Update an existing resource.

        Args:
            resource: The resource to update.
            route: The resource REST API route to use.
            request_model: Optional model to use to serialize the request body.
                If not provided, the resource object itself will be used.
            response_model: Optional model to use to deserialize the response
                body. If not provided, the resource class itself will be used.

        Returns:
            The updated resource.
        """
        request: BaseModel = resource
        if request_model is not None:
            request = request_model.from_model(resource)
        response_body = self.put(f"{route}/{str(resource.id)}", body=request)
        if response_model is not None:
            response = response_model.parse_obj(response_body)
            updated_resource = response.to_model()
        else:
            updated_resource = resource.parse_obj(response_body)

        return updated_resource

    def _delete_resource(
        self, resource_id: Union[str, UUID], route: str
    ) -> None:
        """Delete a resource.

        Args:
            resource_id: The ID of the resource to delete.
            route: The resource REST API route to use.
        """
        self.delete(f"{route}/{str(resource_id)}")<|MERGE_RESOLUTION|>--- conflicted
+++ resolved
@@ -759,15 +759,12 @@
             user_opt_in_response: Whether this email should be associated
                 with the user id in the telemetry
             email: The users email
-<<<<<<< HEAD
 
         Returns:
             The updated user.
 
         Raises:
             KeyError: If no user with the given name exists.
-=======
->>>>>>> cbbfdb8a
         """
         request = EmailOptInModel(
             email=email, email_opted_in=user_opt_in_response
