--- conflicted
+++ resolved
@@ -19,12 +19,8 @@
 from zenml.exceptions import PipelineInterfaceError
 from zenml.logger import get_logger
 from zenml.stacks.base_stack import BaseStack
-<<<<<<< HEAD
 from zenml.steps.base_step import BaseStep
-from zenml.utils.analytics_utils import RUN_PIPELINE, track
-=======
 from zenml.utils import analytics_utils
->>>>>>> b65c4178
 
 logger = get_logger(__name__)
 PIPELINE_INNER_FUNC_NAME: str = "connect"
@@ -127,12 +123,7 @@
         """
         raise PipelineInterfaceError("Cannot set steps manually!")
 
-<<<<<<< HEAD
-    @track(event=RUN_PIPELINE)
     def run(self) -> Any:
-=======
-    def run(self):
->>>>>>> b65c4178
         """Runs the pipeline using the orchestrator of the pipeline stack."""
         analytics_utils.track_event(
             event=analytics_utils.RUN_PIPELINE,
