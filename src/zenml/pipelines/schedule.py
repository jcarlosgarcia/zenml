#  Copyright (c) ZenML GmbH 2022. All Rights Reserved.
#
#  Licensed under the Apache License, Version 2.0 (the "License");
#  you may not use this file except in compliance with the License.
#  You may obtain a copy of the License at:
#
#       https://www.apache.org/licenses/LICENSE-2.0
#
#  Unless required by applicable law or agreed to in writing, software
#  distributed under the License is distributed on an "AS IS" BASIS,
#  WITHOUT WARRANTIES OR CONDITIONS OF ANY KIND, either express
#  or implied. See the License for the specific language governing
#  permissions and limitations under the License.
"""Class for defining a pipeline schedule."""

import datetime
from typing import Any, Dict, Optional

from pydantic import BaseModel, root_validator

from zenml.logger import get_logger

logger = get_logger(__name__)


class Schedule(BaseModel):
    """Class for defining a pipeline schedule.

    Attributes:
        cron_expression: Cron expression for the pipeline schedule. If a value
<<<<<<< HEAD
            for this is set it takes precendence over the start time + interval.
=======
            for this is set it takes precedence over the start time + interval.
>>>>>>> 92931d50
        start_time: datetime object to indicate when to start the schedule.
        end_time: datetime object to indicate when to end the schedule.
        interval_second: datetime timedelta indicating the seconds between two
            recurring runs for a periodic schedule.
        catchup: Whether the recurring run should catch up if behind schedule.
            For example, if the recurring run is paused for a while and
            re-enabled afterwards. If catchup=True, the scheduler will catch
            up on (backfill) each missed interval. Otherwise, it only
            schedules the latest interval if more than one interval is ready to
            be scheduled. Usually, if your pipeline handles backfill
            internally, you should turn catchup off to avoid duplicate backfill.
    """

    cron_expression: Optional[str] = None
    start_time: Optional[datetime.datetime] = None
    end_time: Optional[datetime.datetime] = None
    interval_second: Optional[datetime.timedelta] = None
    catchup: bool = False

    @root_validator
    def _ensure_cron_or_periodic_schedule_configured(
        cls, values: Dict[str, Any]
    ) -> Dict[str, Any]:
<<<<<<< HEAD
        """Ensures that the cron expression or start time + inverval are set."""

=======
        """Ensures that the cron expression or start time + interval are set.

        Args:
            values: All attributes of the schedule.

        Returns:
            All schedule attributes.

        Raises:
            ValueError: If no cron expression or start time + interval were
                provided.
        """
>>>>>>> 92931d50
        cron_expression = values.get("cron_expression")
        periodic_schedule = values.get("start_time") and values.get(
            "interval_second"
        )

        if cron_expression and periodic_schedule:
            logger.warning(
                "This schedule was created with a cron expression as well as "
                "values for `start_time` and `interval_seconds`. The resulting "
                "behaviour depends on the concrete orchestrator implementation "
                "but will usually ignore the interval and use the cron "
                "expression."
            )
            return values
        elif cron_expression or periodic_schedule:
            return values
        else:
            raise ValueError(
                "Either a cron expression or start time and interval seconds "
                "need to be set for a valid schedule."
            )

    @property
    def utc_start_time(self) -> Optional[str]:
        """Optional ISO-formatted string of the UTC start time.

        Returns:
            Optional ISO-formatted string of the UTC start time.
        """
        if not self.start_time:
            return None

        return self.start_time.astimezone(datetime.timezone.utc).isoformat()

    @property
    def utc_end_time(self) -> Optional[str]:
        """Optional ISO-formatted string of the UTC end time.

        Returns:
            Optional ISO-formatted string of the UTC end time.
        """
        if not self.end_time:
            return None

        return self.end_time.astimezone(datetime.timezone.utc).isoformat()<|MERGE_RESOLUTION|>--- conflicted
+++ resolved
@@ -28,11 +28,7 @@
 
     Attributes:
         cron_expression: Cron expression for the pipeline schedule. If a value
-<<<<<<< HEAD
-            for this is set it takes precendence over the start time + interval.
-=======
             for this is set it takes precedence over the start time + interval.
->>>>>>> 92931d50
         start_time: datetime object to indicate when to start the schedule.
         end_time: datetime object to indicate when to end the schedule.
         interval_second: datetime timedelta indicating the seconds between two
@@ -56,10 +52,6 @@
     def _ensure_cron_or_periodic_schedule_configured(
         cls, values: Dict[str, Any]
     ) -> Dict[str, Any]:
-<<<<<<< HEAD
-        """Ensures that the cron expression or start time + inverval are set."""
-
-=======
         """Ensures that the cron expression or start time + interval are set.
 
         Args:
@@ -72,7 +64,6 @@
             ValueError: If no cron expression or start time + interval were
                 provided.
         """
->>>>>>> 92931d50
         cron_expression = values.get("cron_expression")
         periodic_schedule = values.get("start_time") and values.get(
             "interval_second"
