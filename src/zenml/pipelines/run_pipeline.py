--- conflicted
+++ resolved
@@ -96,8 +96,6 @@
                 {SourceConfigurationKeys.NAME_}: {materializers_config}
                 {SourceConfigurationKeys.FILE_}: optional/filepath.py
                 """
-<<<<<<< HEAD
-=======
                 )
 
                 raise PipelineConfigurationError(
@@ -133,51 +131,11 @@
                     f"'materializers' attribute of a step configuration. "
                     f"You tried to pass in `{materializers_config}` (type: "
                     f"`{type(materializers_config).__name__}`)."
->>>>>>> fbef7c32
                 )
             step_instance = step_instance.with_return_materializers(
                 materializers
             )
 
-<<<<<<< HEAD
-                raise PipelineConfigurationError(
-                    "As of ZenML version 0.8.0 `str` entries are no "
-                    "longer supported "
-                    "to define steps or materializers. Instead you will "
-                    "now need to "
-                    "pass a dictionary. This dictionary **has to** "
-                    "contain a "
-                    f"`{SourceConfigurationKeys.NAME_}` which refers to "
-                    f"the function/"
-                    "class name. If this entity is defined outside the "
-                    "main module,"
-                    "you will need to additionally supply a "
-                    f"{SourceConfigurationKeys.FILE_} with the relative "
-                    f"forward-slash-"
-                    "separated path to the file. \n"
-                    f"You tried to pass in `{materializers_config}` "
-                    f"- however you should have specified the name "
-                    f"(and file) like this: \n "
-                    f"{correct_input}"
-                )
-            elif isinstance(materializers_config, dict):
-                materializers = {
-                    output_name: _load_class_from_module(module, source)
-                    for output_name, source in materializers_config.items()
-                }
-            else:
-                raise PipelineConfigurationError(
-                    f"Only `str` and `dict` values are allowed for "
-                    f"'materializers' attribute of a step configuration. "
-                    f"You tried to pass in `{materializers_config}` (type: "
-                    f"`{type(materializers_config).__name__}`)."
-                )
-            step_instance = step_instance.with_return_materializers(
-                materializers
-            )
-
-=======
->>>>>>> fbef7c32
         steps[step_name] = step_instance
     pipeline_instance = pipeline_class(**steps).with_config(
         config_path, overwrite_step_parameters=True
