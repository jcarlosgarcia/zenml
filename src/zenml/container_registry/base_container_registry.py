#  Copyright (c) ZenML GmbH 2021. All Rights Reserved.
#
#  Licensed under the Apache License, Version 2.0 (the "License");
#  you may not use this file except in compliance with the License.
#  You may obtain a copy of the License at:
#
#       http://www.apache.org/licenses/LICENSE-2.0
#
#  Unless required by applicable law or agreed to in writing, software
#  distributed under the License is distributed on an "AS IS" BASIS,
#  WITHOUT WARRANTIES OR CONDITIONS OF ANY KIND, either express
#  or implied. See the License for the specific language governing
#  permissions and limitations under the License.
"""Base class for all container registries."""

import os
from typing import Any

from zenml.core.base_component import BaseComponent
<<<<<<< HEAD
from zenml.io import fileio
=======
from zenml.io.utils import get_zenml_config_dir
>>>>>>> 8e857e17


class BaseContainerRegistry(BaseComponent):
    """Base class for all ZenML container registries."""

    uri: str
    _CONTAINER_REGISTRY_DIR_NAME: str = "container_registries"

    def __init__(self, repo_path: str, **kwargs: Any) -> None:
        """Initializes a BaseContainerRegistry instance.

        Args:
            repo_path: Path to the repository of this container registry.
        """
        serialization_dir = os.path.join(
            fileio.get_zenml_config_dir(repo_path),
            self._CONTAINER_REGISTRY_DIR_NAME,
        )
        super().__init__(serialization_dir=serialization_dir, **kwargs)

    class Config:
        """Configuration of settings."""

        env_prefix = "zenml_container_registry_"<|MERGE_RESOLUTION|>--- conflicted
+++ resolved
@@ -17,11 +17,7 @@
 from typing import Any
 
 from zenml.core.base_component import BaseComponent
-<<<<<<< HEAD
-from zenml.io import fileio
-=======
 from zenml.io.utils import get_zenml_config_dir
->>>>>>> 8e857e17
 
 
 class BaseContainerRegistry(BaseComponent):
@@ -37,7 +33,7 @@
             repo_path: Path to the repository of this container registry.
         """
         serialization_dir = os.path.join(
-            fileio.get_zenml_config_dir(repo_path),
+            get_zenml_config_dir(repo_path),
             self._CONTAINER_REGISTRY_DIR_NAME,
         )
         super().__init__(serialization_dir=serialization_dir, **kwargs)
