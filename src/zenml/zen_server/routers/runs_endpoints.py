#  Copyright (c) ZenML GmbH 2022. All Rights Reserved.
#
#  Licensed under the Apache License, Version 2.0 (the "License");
#  you may not use this file except in compliance with the License.
#  You may obtain a copy of the License at:
#
#       https://www.apache.org/licenses/LICENSE-2.0
#
#  Unless required by applicable law or agreed to in writing, software
#  distributed under the License is distributed on an "AS IS" BASIS,
#  WITHOUT WARRANTIES OR CONDITIONS OF ANY KIND, either express
#  or implied. See the License for the specific language governing
#  permissions and limitations under the License.
"""Endpoint definitions for pipeline runs."""
from typing import Any, Dict, List, Optional, Union
from uuid import UUID

from fastapi import APIRouter, Depends, Security

from zenml.constants import (
    API,
    COMPONENT_SIDE_EFFECTS,
    GRAPH,
    PIPELINE_CONFIGURATION,
    RUNS,
    STATUS,
    STEPS,
    VERSION_1,
)
<<<<<<< HEAD
from zenml.enums import ExecutionStatus
from zenml.new_models import (
    PipelineRunRequestModel,
    PipelineRunResponseModel,
    StepRunResponseModel,
)
from zenml.post_execution.lineage.lineage_graph import LineageGraph
from zenml.zen_server.auth import AuthContext, authorize
=======
from zenml.enums import ExecutionStatus, PermissionType
from zenml.models.pipeline_models import PipelineRunModel, StepRunModel
from zenml.post_execution.lineage.lineage_graph import LineageGraph
from zenml.zen_server.auth import AuthContext, authorize
from zenml.zen_server.models.pipeline_models import HydratedPipelineRunModel
>>>>>>> 9a4ac80a
from zenml.zen_server.utils import error_response, handle_exceptions, zen_store

router = APIRouter(
    prefix=API + VERSION_1 + RUNS,
    tags=["runs"],
    responses={401: error_response},
)


@router.get(
    "",
    response_model=List[PipelineRunResponseModel],
    responses={401: error_response, 404: error_response, 422: error_response},
)
@handle_exceptions
def list_runs(
    project_name_or_id: Optional[Union[str, UUID]] = None,
    stack_id: Optional[UUID] = None,
    run_name: Optional[str] = None,
    user_name_or_id: Optional[Union[str, UUID]] = None,
    component_id: Optional[UUID] = None,
    pipeline_id: Optional[UUID] = None,
    unlisted: bool = False,
<<<<<<< HEAD
) -> List[PipelineRunResponseModel]:
=======
    hydrated: bool = False,
    _: AuthContext = Security(authorize, scopes=[PermissionType.READ]),
) -> Union[List[HydratedPipelineRunModel], List[PipelineRunModel]]:
>>>>>>> 9a4ac80a
    """Get pipeline runs according to query filters.

    Args:
        project_name_or_id: Name or ID of the project for which to filter runs.
        stack_id: ID of the stack for which to filter runs.
        run_name: Filter by run name if provided
        user_name_or_id: If provided, only return runs for this user.
        component_id: Filter by ID of a component that was used in the run.
        pipeline_id: ID of the pipeline for which to filter runs.
        unlisted: If True, only return unlisted runs that are not
            associated with any pipeline.

    Returns:
        The pipeline runs according to query filters.
    """
    return zen_store().list_runs(
        project_name_or_id=project_name_or_id,
        run_name=run_name,
        stack_id=stack_id,
        component_id=component_id,
        user_name_or_id=user_name_or_id,
        pipeline_id=pipeline_id,
        unlisted=unlisted,
    )


@router.get(
    "/{run_id}",
    response_model=PipelineRunResponseModel,
    responses={401: error_response, 404: error_response, 422: error_response},
)
@handle_exceptions
def get_run(
<<<<<<< HEAD
    run_id: UUID,
) -> PipelineRunResponseModel:
=======
    run_name_or_id: Union[str, UUID],
    hydrated: bool = False,
    _: AuthContext = Security(authorize, scopes=[PermissionType.READ]),
) -> Union[HydratedPipelineRunModel, PipelineRunModel]:
>>>>>>> 9a4ac80a
    """Get a specific pipeline run using its ID.

    Args:
        run_id: ID of the pipeline run to get.
    Returns:
        The pipeline run.
    """
    return zen_store().get_run(run_name_or_id=run_id)


@router.put(
    "/{run_id}",
    response_model=PipelineRunResponseModel,
    responses={401: error_response, 404: error_response, 422: error_response},
)
@handle_exceptions
def update_run(
    run_id: UUID,
<<<<<<< HEAD
    run_model: PipelineRunRequestModel,
    auth_context: AuthContext = Depends(authorize),
) -> PipelineRunResponseModel:
=======
    run_model: PipelineRunModel,
    _: AuthContext = Security(authorize, scopes=[PermissionType.WRITE]),
) -> PipelineRunModel:
>>>>>>> 9a4ac80a
    """Updates a run.

    Args:
        run_id: ID of the run.
        run_model: Run model to use for the update.
        auth_context: Authorization Context

    Returns:
        The updated run model.
    """
    # TODO add some warnings/errors around this
    run_model.user = auth_context.user.id

    # TODO use id as well
    return zen_store().update_run(run_id=run_id, run=run_model)


@router.get(
    "/{run_id}" + GRAPH,
    response_model=LineageGraph,
    responses={401: error_response, 404: error_response, 422: error_response},
)
@handle_exceptions
<<<<<<< HEAD
def get_run_dag(run_id: UUID) -> LineageGraph:
=======
def get_run_dag(
    run_id: UUID,
    _: AuthContext = Security(authorize, scopes=[PermissionType.READ]),
) -> LineageGraph:
>>>>>>> 9a4ac80a
    """Get the DAG for a given pipeline run.

    Args:
        run_id: ID of the pipeline run to use to get the DAG.

    Returns:
        The DAG for a given pipeline run.
    """
    from zenml.post_execution.pipeline_run import PipelineRunView

    run = zen_store().get_run(run_name_or_id=run_id)
    graph = LineageGraph()
    graph.generate_run_nodes_and_edges(PipelineRunView(run))
    return graph


@router.get(
    "/{run_id}" + STEPS,
    response_model=List[StepRunResponseModel],
    responses={401: error_response, 404: error_response, 422: error_response},
)
@handle_exceptions
<<<<<<< HEAD
def get_run_steps(run_id: UUID) -> List[StepRunResponseModel]:
=======
def get_run_steps(
    run_id: UUID,
    _: AuthContext = Security(authorize, scopes=[PermissionType.READ]),
) -> List[StepRunModel]:
>>>>>>> 9a4ac80a
    """Get all steps for a given pipeline run.

    Args:
        run_id: ID of the pipeline run to use to get the DAG.

    Returns:
        The steps for a given pipeline run.
    """
    return zen_store().list_run_steps(run_id)


@router.get(
    "/{run_id}" + COMPONENT_SIDE_EFFECTS,
    response_model=Dict,
    responses={401: error_response, 404: error_response, 422: error_response},
)
@handle_exceptions
def get_run_component_side_effects(
    run_id: UUID,
    component_id: Optional[UUID] = None,
    _: AuthContext = Security(authorize, scopes=[PermissionType.READ]),
) -> Dict[str, Any]:
    """Get the component side effects for a given pipeline run.

    Args:
        run_id: ID of the pipeline run to use to get the component side effects.
        component_id: ID of the component to use to get the component
            side effects.

    Returns:
        The component side effects for a given pipeline run.
    """
    return zen_store().get_run_component_side_effects(
        run_id=run_id, component_id=component_id
    )


@router.get(
    "/{run_id}" + PIPELINE_CONFIGURATION,
    response_model=Dict[str, Any],
    responses={401: error_response, 404: error_response, 422: error_response},
)
@handle_exceptions
def get_pipeline_configuration(
    run_id: UUID,
    _: AuthContext = Security(authorize, scopes=[PermissionType.READ]),
) -> Dict[str, Any]:
    """Get the pipeline configuration of a specific pipeline run using its ID.

    Args:
        run_id: ID of the pipeline run to get.

    Returns:
        The pipeline configuration of the pipeline run.
    """
    return zen_store().get_run(run_name_or_id=run_id).pipeline_configuration


@router.get(
    "/{run_id}" + STATUS,
    response_model=ExecutionStatus,
    responses={401: error_response, 404: error_response, 422: error_response},
)
@handle_exceptions
def get_run_status(
    run_id: UUID,
    _: AuthContext = Security(authorize, scopes=[PermissionType.READ]),
) -> ExecutionStatus:
    """Get the status of a specific pipeline run.

    Args:
        run_id: ID of the pipeline run for which to get the status.

    Returns:
        The status of the pipeline run.
    """
    return zen_store().get_run(run_id).status<|MERGE_RESOLUTION|>--- conflicted
+++ resolved
@@ -27,8 +27,7 @@
     STEPS,
     VERSION_1,
 )
-<<<<<<< HEAD
-from zenml.enums import ExecutionStatus
+from zenml.enums import ExecutionStatus, PermissionType
 from zenml.new_models import (
     PipelineRunRequestModel,
     PipelineRunResponseModel,
@@ -36,13 +35,6 @@
 )
 from zenml.post_execution.lineage.lineage_graph import LineageGraph
 from zenml.zen_server.auth import AuthContext, authorize
-=======
-from zenml.enums import ExecutionStatus, PermissionType
-from zenml.models.pipeline_models import PipelineRunModel, StepRunModel
-from zenml.post_execution.lineage.lineage_graph import LineageGraph
-from zenml.zen_server.auth import AuthContext, authorize
-from zenml.zen_server.models.pipeline_models import HydratedPipelineRunModel
->>>>>>> 9a4ac80a
 from zenml.zen_server.utils import error_response, handle_exceptions, zen_store
 
 router = APIRouter(
@@ -66,13 +58,8 @@
     component_id: Optional[UUID] = None,
     pipeline_id: Optional[UUID] = None,
     unlisted: bool = False,
-<<<<<<< HEAD
+    _: AuthContext = Security(authorize, scopes=[PermissionType.READ]),
 ) -> List[PipelineRunResponseModel]:
-=======
-    hydrated: bool = False,
-    _: AuthContext = Security(authorize, scopes=[PermissionType.READ]),
-) -> Union[List[HydratedPipelineRunModel], List[PipelineRunModel]]:
->>>>>>> 9a4ac80a
     """Get pipeline runs according to query filters.
 
     Args:
@@ -106,15 +93,9 @@
 )
 @handle_exceptions
 def get_run(
-<<<<<<< HEAD
-    run_id: UUID,
+    run_id: UUID,
+    _: AuthContext = Security(authorize, scopes=[PermissionType.READ]),
 ) -> PipelineRunResponseModel:
-=======
-    run_name_or_id: Union[str, UUID],
-    hydrated: bool = False,
-    _: AuthContext = Security(authorize, scopes=[PermissionType.READ]),
-) -> Union[HydratedPipelineRunModel, PipelineRunModel]:
->>>>>>> 9a4ac80a
     """Get a specific pipeline run using its ID.
 
     Args:
@@ -133,15 +114,9 @@
 @handle_exceptions
 def update_run(
     run_id: UUID,
-<<<<<<< HEAD
     run_model: PipelineRunRequestModel,
-    auth_context: AuthContext = Depends(authorize),
+    auth_context: AuthContext = Security(authorize, scopes=[PermissionType.WRITE]),
 ) -> PipelineRunResponseModel:
-=======
-    run_model: PipelineRunModel,
-    _: AuthContext = Security(authorize, scopes=[PermissionType.WRITE]),
-) -> PipelineRunModel:
->>>>>>> 9a4ac80a
     """Updates a run.
 
     Args:
@@ -165,14 +140,10 @@
     responses={401: error_response, 404: error_response, 422: error_response},
 )
 @handle_exceptions
-<<<<<<< HEAD
-def get_run_dag(run_id: UUID) -> LineageGraph:
-=======
 def get_run_dag(
     run_id: UUID,
     _: AuthContext = Security(authorize, scopes=[PermissionType.READ]),
 ) -> LineageGraph:
->>>>>>> 9a4ac80a
     """Get the DAG for a given pipeline run.
 
     Args:
@@ -195,14 +166,10 @@
     responses={401: error_response, 404: error_response, 422: error_response},
 )
 @handle_exceptions
-<<<<<<< HEAD
-def get_run_steps(run_id: UUID) -> List[StepRunResponseModel]:
-=======
 def get_run_steps(
     run_id: UUID,
     _: AuthContext = Security(authorize, scopes=[PermissionType.READ]),
-) -> List[StepRunModel]:
->>>>>>> 9a4ac80a
+) -> List[StepRunResponseModel]:
     """Get all steps for a given pipeline run.
 
     Args:
