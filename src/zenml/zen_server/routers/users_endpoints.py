#  Copyright (c) ZenML GmbH 2022. All Rights Reserved.
#
#  Licensed under the Apache License, Version 2.0 (the "License");
#  you may not use this file except in compliance with the License.
#  You may obtain a copy of the License at:
#
#       https://www.apache.org/licenses/LICENSE-2.0
#
#  Unless required by applicable law or agreed to in writing, software
#  distributed under the License is distributed on an "AS IS" BASIS,
#  WITHOUT WARRANTIES OR CONDITIONS OF ANY KIND, either express
#  or implied. See the License for the specific language governing
#  permissions and limitations under the License.
"""Endpoint definitions for users."""

from typing import List, Optional, Union
from uuid import UUID

<<<<<<< HEAD
from fastapi import APIRouter, Depends, HTTPException, Query, status
from pydantic import SecretStr
=======
from fastapi import APIRouter, HTTPException, Security, status
>>>>>>> ad7c8a49

from zenml.constants import (
    ACTIVATE,
    API,
    DEACTIVATE,
    EMAIL_ANALYTICS,
    LIMIT_DEFAULT,
    LIMIT_MAX,
    OFFSET,
    ROLES,
    USERS,
    VERSION_1,
)
from zenml.enums import PermissionType
from zenml.exceptions import IllegalOperationError, NotAuthorizedError
from zenml.logger import get_logger
<<<<<<< HEAD
from zenml.models import RoleAssignmentModel, UserModel
from zenml.models.page_model import Params, Page
=======
from zenml.models import (
    RoleAssignmentRequestModel,
    RoleAssignmentResponseModel,
    UserRequestModel,
    UserResponseModel,
    UserUpdateModel,
)
>>>>>>> ad7c8a49
from zenml.zen_server.auth import (
    AuthContext,
    authenticate_credentials,
    authorize,
)
from zenml.zen_server.utils import error_response, handle_exceptions, zen_store

logger = get_logger(__name__)

router = APIRouter(
    prefix=API + VERSION_1 + USERS,
    tags=["users"],
    responses={401: error_response},
)


activation_router = APIRouter(
    prefix=API + VERSION_1 + USERS,
    tags=["users"],
    responses={401: error_response},
)


current_user_router = APIRouter(
    prefix=API + VERSION_1,
    tags=["users"],
    responses={401: error_response},
)


@router.get(
    "",
<<<<<<< HEAD
    response_model=Page[UserModel],
=======
    response_model=List[UserResponseModel],
>>>>>>> ad7c8a49
    responses={401: error_response, 404: error_response, 422: error_response},
)
@handle_exceptions
def list_users(
<<<<<<< HEAD
    params: Params = Depends(),
) -> Page[UserModel]:
    """Returns a list of all users.

    Args:
        params: Parameters for pagination (page and size)
=======
    name: Optional[str] = None,
    _: AuthContext = Security(authorize, scopes=[PermissionType.READ]),
) -> List[UserResponseModel]:
    """Returns a list of all users.

    Args:
        name: Optionally filter by name
>>>>>>> ad7c8a49

    Returns:
        A list of all users.
    """
<<<<<<< HEAD
    return zen_store().list_users(params=params)
=======
    return zen_store().list_users(name=name)
>>>>>>> ad7c8a49


@router.post(
    "",
    response_model=UserResponseModel,
    responses={401: error_response, 409: error_response, 422: error_response},
)
@handle_exceptions
def create_user(
    user: UserRequestModel,
    assign_default_role: bool = True,
    _: AuthContext = Security(authorize, scopes=[PermissionType.WRITE]),
) -> UserResponseModel:
    """Creates a user.

    # noqa: DAR401

    Args:
        user: User to create.
        assign_default_role: Whether the initial role should be assigned to the
                             new user.

    Returns:
        The created user.
    """
    # Two ways of creating a new user:
    # 1. Create a new user with a password and have it immediately active
    # 2. Create a new user without a password and have it activated at a
    # later time with an activation token

    token: Optional[str] = None
    if user.password is None:
        user.active = False
        token = user.generate_activation_token()
    else:
        user.active = True
    new_user = zen_store().create_user(user)

    # For the time being all users are implicitly assigned the admin role
    if assign_default_role:
        zen_store().create_role_assignment(
            RoleAssignmentRequestModel(
                role=zen_store()._admin_role.id,
                user=new_user.id,
            )
        )

    # add back the original unhashed activation token, if generated, to
    # send it back to the client
    if token:
        new_user.activation_token = token
    return new_user


@router.get(
    "/{user_name_or_id}",
    response_model=UserResponseModel,
    responses={401: error_response, 404: error_response, 422: error_response},
)
@handle_exceptions
def get_user(
    user_name_or_id: Union[str, UUID],
    _: AuthContext = Security(authorize, scopes=[PermissionType.READ]),
) -> UserResponseModel:
    """Returns a specific user.

    Args:
        user_name_or_id: Name or ID of the user.

    Returns:
        A specific user.
    """
    return zen_store().get_user(user_name_or_id=user_name_or_id)


@router.put(
    "/{user_name_or_id}",
    response_model=UserResponseModel,
    responses={401: error_response, 404: error_response, 422: error_response},
)
@handle_exceptions
def update_user(
    user_name_or_id: Union[str, UUID],
    user_update: UserUpdateModel,
    _: AuthContext = Security(authorize, scopes=[PermissionType.WRITE]),
) -> UserResponseModel:
    """Updates a specific user.

    Args:
        user_name_or_id: Name or ID of the user.
        user_update: the user to use for the update.

    Returns:
        The updated user.
    """
    return zen_store().update_user(
        user_name_or_id=user_name_or_id,
        user_update=user_update,
    )


@activation_router.put(
    "/{user_name_or_id}" + ACTIVATE,
    response_model=UserResponseModel,
    responses={401: error_response, 404: error_response, 422: error_response},
)
@handle_exceptions
def activate_user(
    user_name_or_id: Union[str, UUID],
    user_update: UserUpdateModel,
) -> UserResponseModel:
    """Activates a specific user.

    Args:
        user_name_or_id: Name or ID of the user.
        user_update: the user to use for the update.

    Returns:
        The updated user.

    Raises:
        HTTPException: If the user is not authorized to activate the user.
    """
    auth_context = authenticate_credentials(
        user_name_or_id=user_name_or_id,
        activation_token=user_update.activation_token,
    )
    if auth_context is None:
        raise HTTPException(
            status_code=status.HTTP_401_UNAUTHORIZED,
            detail="Invalid authentication credentials",
        )
    user_update.active = True
    user_update.activation_token = None
    return zen_store().update_user(
        user_name_or_id=user_name_or_id, user_update=user_update
    )


@router.put(
    "/{user_name_or_id}" + DEACTIVATE,
    response_model=UserResponseModel,
    responses={401: error_response, 404: error_response, 422: error_response},
)
@handle_exceptions
def deactivate_user(
    user_name_or_id: Union[str, UUID],
    _: AuthContext = Security(authorize, scopes=[PermissionType.WRITE]),
) -> UserResponseModel:
    """Deactivates a user and generates a new activation token for it.

    Args:
        user_name_or_id: Name or ID of the user.

    Returns:
        The generated activation token.
    """
    user_update = UserUpdateModel(active=False)
    token = user_update.generate_activation_token()
    user = zen_store().update_user(
        user_name_or_id=user_name_or_id, user_update=user_update
    )
    # add back the original unhashed activation token
    user.activation_token = token
    return user


@router.delete(
    "/{user_name_or_id}",
    responses={401: error_response, 404: error_response, 422: error_response},
)
@handle_exceptions
def delete_user(
    user_name_or_id: Union[str, UUID],
    auth_context: AuthContext = Security(
        authorize, scopes=[PermissionType.WRITE]
    ),
) -> None:
    """Deletes a specific user.

    Args:
        user_name_or_id: Name or ID of the user.
        auth_context: The authentication context.

    Raises:
        IllegalOperationError: If the user is not authorized to delete the user.
    """
    user = zen_store().get_user(user_name_or_id)

    if auth_context.user.name == user.name:
        raise IllegalOperationError(
            "You cannot delete the user account currently used to authenticate "
            "to the ZenML server. If you wish to delete this account, "
            "please authenticate with another account or contact your ZenML "
            "administrator."
        )
    zen_store().delete_user(user_name_or_id=user_name_or_id)


@router.put(
    "/{user_name_or_id}" + EMAIL_ANALYTICS,
    response_model=UserResponseModel,
    responses={401: error_response, 404: error_response, 422: error_response},
)
@handle_exceptions
def email_opt_in_response(
    user_name_or_id: Union[str, UUID],
    user_response: UserUpdateModel,
    auth_context: AuthContext = Security(authorize, scopes=[PermissionType.ME]),
) -> UserResponseModel:
    """Sets the response of the user to the email prompt.

    Args:
        user_name_or_id: Name or ID of the user.
        user_response: User Response to email prompt
        auth_context: The authentication context of the user

    Returns:
        The updated user.

    Raises:
        NotAuthorizedError: if the user does not have the required
            permissions
    """
    if str(auth_context.user.id) == str(user_name_or_id):
        user_update = UserUpdateModel(
            email=user_response.email,
            email_opted_in=user_response.email_opted_in,
        )

        return zen_store().update_user(
            user_name_or_id=user_name_or_id, user_update=user_update
        )
    else:
        raise NotAuthorizedError(
            "Users can not opt in on behalf of another " "user."
        )


@router.get(
    "/{user_name_or_id}" + ROLES,
<<<<<<< HEAD
    response_model=Page[RoleAssignmentModel],
=======
    response_model=List[RoleAssignmentRequestModel],
>>>>>>> ad7c8a49
    responses={401: error_response, 404: error_response, 422: error_response},
)
@handle_exceptions
def list_role_assignments_for_user(
    user_name_or_id: Union[str, UUID],
    project_name_or_id: Optional[Union[str, UUID]] = None,
<<<<<<< HEAD
    params: Params = Depends(),
) -> Page[RoleAssignmentModel]:
=======
    role_name_or_id: Optional[Union[str, UUID]] = None,
    _: AuthContext = Security(authorize, scopes=[PermissionType.READ]),
) -> List[RoleAssignmentResponseModel]:
>>>>>>> ad7c8a49
    """Returns a list of all roles that are assigned to a user.

    Args:
        user_name_or_id: Name or ID of the user.
        project_name_or_id: If provided, only list roles that are limited to
            the given project.
<<<<<<< HEAD
        params: Parameters for pagination (page and size)
=======
        role_name_or_id: If provided, only list assignments of the given
            role
>>>>>>> ad7c8a49

    Returns:
        A list of all roles that are assigned to a user.
    """
    return zen_store().list_role_assignments(
        user_name_or_id=user_name_or_id,
        project_name_or_id=project_name_or_id,
<<<<<<< HEAD
        params=params
    )


@router.post(
    "/{user_name_or_id}" + ROLES,
    responses={401: error_response, 409: error_response, 422: error_response},
)
@handle_exceptions
def assign_role(
    user_name_or_id: Union[str, UUID],
    role_name_or_id: Union[str, UUID],
    project_name_or_id: Optional[Union[str, UUID]] = None,
) -> None:
    """Assign a role to a user for all resources within a given project or globally.

    Args:
        role_name_or_id: The name or ID of the role to assign to the user.
        user_name_or_id: Name or ID of the user to which to assign the role.
        project_name_or_id: Name or ID of the project in which to assign the
            role to the user. If this is not provided, the role will be
            assigned globally.
    """
    zen_store().assign_role(
=======
>>>>>>> ad7c8a49
        role_name_or_id=role_name_or_id,
    )


@current_user_router.get(
    "/current-user",
    response_model=UserResponseModel,
    responses={401: error_response, 404: error_response, 422: error_response},
)
# @handle_exceptions
def get_current_user(
    auth_context: AuthContext = Security(
        authorize, scopes=[PermissionType.READ]
    ),
) -> UserResponseModel:
    """Returns the model of the authenticated user.

    Args:
        auth_context: The authentication context.

    Returns:
        The model of the authenticated user.
    """
    return auth_context.user


@current_user_router.put(
    "/current-user",
    response_model=UserResponseModel,
    responses={401: error_response, 404: error_response, 422: error_response},
)
@handle_exceptions
def update_myself(
    user: UserUpdateModel,
    auth_context: AuthContext = Security(authorize, scopes=[PermissionType.ME]),
) -> UserResponseModel:
    """Updates a specific user.

    Args:
        user: the user to use for the update.
        auth_context: The authentication context.

    Returns:
        The updated user.
    """
    # TODO find diff between user and the auth_context.user
    return zen_store().update_user(
        user_name_or_id=auth_context.user.id, user_update=user
    )<|MERGE_RESOLUTION|>--- conflicted
+++ resolved
@@ -16,12 +16,8 @@
 from typing import List, Optional, Union
 from uuid import UUID
 
-<<<<<<< HEAD
-from fastapi import APIRouter, Depends, HTTPException, Query, status
+from fastapi import APIRouter, HTTPException, Security, status, Depends
 from pydantic import SecretStr
-=======
-from fastapi import APIRouter, HTTPException, Security, status
->>>>>>> ad7c8a49
 
 from zenml.constants import (
     ACTIVATE,
@@ -36,12 +32,9 @@
     VERSION_1,
 )
 from zenml.enums import PermissionType
+from zenml.models.page_model import Params, Page
 from zenml.exceptions import IllegalOperationError, NotAuthorizedError
 from zenml.logger import get_logger
-<<<<<<< HEAD
-from zenml.models import RoleAssignmentModel, UserModel
-from zenml.models.page_model import Params, Page
-=======
 from zenml.models import (
     RoleAssignmentRequestModel,
     RoleAssignmentResponseModel,
@@ -49,7 +42,6 @@
     UserResponseModel,
     UserUpdateModel,
 )
->>>>>>> ad7c8a49
 from zenml.zen_server.auth import (
     AuthContext,
     authenticate_credentials,
@@ -82,40 +74,25 @@
 
 @router.get(
     "",
-<<<<<<< HEAD
-    response_model=Page[UserModel],
-=======
-    response_model=List[UserResponseModel],
->>>>>>> ad7c8a49
+    response_model=Page[UserResponseModel],
     responses={401: error_response, 404: error_response, 422: error_response},
 )
 @handle_exceptions
 def list_users(
-<<<<<<< HEAD
+    name: Optional[str] = None,
     params: Params = Depends(),
-) -> Page[UserModel]:
+    _: AuthContext = Security(authorize, scopes=[PermissionType.READ]),
+) -> Page[UserResponseModel]:
     """Returns a list of all users.
 
     Args:
+        name: Optionally filter by name
         params: Parameters for pagination (page and size)
-=======
-    name: Optional[str] = None,
-    _: AuthContext = Security(authorize, scopes=[PermissionType.READ]),
-) -> List[UserResponseModel]:
-    """Returns a list of all users.
-
-    Args:
-        name: Optionally filter by name
->>>>>>> ad7c8a49
 
     Returns:
         A list of all users.
     """
-<<<<<<< HEAD
-    return zen_store().list_users(params=params)
-=======
-    return zen_store().list_users(name=name)
->>>>>>> ad7c8a49
+    return zen_store().list_users(name=name, params=params)
 
 
 @router.post(
@@ -357,37 +334,26 @@
 
 @router.get(
     "/{user_name_or_id}" + ROLES,
-<<<<<<< HEAD
-    response_model=Page[RoleAssignmentModel],
-=======
-    response_model=List[RoleAssignmentRequestModel],
->>>>>>> ad7c8a49
+    response_model=Page[RoleAssignmentRequestModel],
     responses={401: error_response, 404: error_response, 422: error_response},
 )
 @handle_exceptions
 def list_role_assignments_for_user(
     user_name_or_id: Union[str, UUID],
     project_name_or_id: Optional[Union[str, UUID]] = None,
-<<<<<<< HEAD
+    role_name_or_id: Optional[Union[str, UUID]] = None,
     params: Params = Depends(),
-) -> Page[RoleAssignmentModel]:
-=======
-    role_name_or_id: Optional[Union[str, UUID]] = None,
     _: AuthContext = Security(authorize, scopes=[PermissionType.READ]),
-) -> List[RoleAssignmentResponseModel]:
->>>>>>> ad7c8a49
+) -> Page[RoleAssignmentResponseModel]:
     """Returns a list of all roles that are assigned to a user.
 
     Args:
         user_name_or_id: Name or ID of the user.
         project_name_or_id: If provided, only list roles that are limited to
             the given project.
-<<<<<<< HEAD
-        params: Parameters for pagination (page and size)
-=======
         role_name_or_id: If provided, only list assignments of the given
             role
->>>>>>> ad7c8a49
+        params: Parameters for pagination (page and size)
 
     Returns:
         A list of all roles that are assigned to a user.
@@ -395,34 +361,8 @@
     return zen_store().list_role_assignments(
         user_name_or_id=user_name_or_id,
         project_name_or_id=project_name_or_id,
-<<<<<<< HEAD
+        role_name_or_id=role_name_or_id,
         params=params
-    )
-
-
-@router.post(
-    "/{user_name_or_id}" + ROLES,
-    responses={401: error_response, 409: error_response, 422: error_response},
-)
-@handle_exceptions
-def assign_role(
-    user_name_or_id: Union[str, UUID],
-    role_name_or_id: Union[str, UUID],
-    project_name_or_id: Optional[Union[str, UUID]] = None,
-) -> None:
-    """Assign a role to a user for all resources within a given project or globally.
-
-    Args:
-        role_name_or_id: The name or ID of the role to assign to the user.
-        user_name_or_id: Name or ID of the user to which to assign the role.
-        project_name_or_id: Name or ID of the project in which to assign the
-            role to the user. If this is not provided, the role will be
-            assigned globally.
-    """
-    zen_store().assign_role(
-=======
->>>>>>> ad7c8a49
-        role_name_or_id=role_name_or_id,
     )
 
 
