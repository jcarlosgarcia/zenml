#  Copyright (c) ZenML GmbH 2022. All Rights Reserved.
#
#  Licensed under the Apache License, Version 2.0 (the "License");
#  you may not use this file except in compliance with the License.
#  You may obtain a copy of the License at:
#
#       https://www.apache.org/licenses/LICENSE-2.0
#
#  Unless required by applicable law or agreed to in writing, software
#  distributed under the License is distributed on an "AS IS" BASIS,
#  WITHOUT WARRANTIES OR CONDITIONS OF ANY KIND, either express
#  or implied. See the License for the specific language governing
#  permissions and limitations under the License.
<<<<<<< HEAD
from .scipy_example_pipeline.scipy_example_pipeline import (
    scipy_example_pipeline,
)
=======
from .training_pipeline.training_pipeline import scipy_example_pipeline
>>>>>>> fbef7c32

__all__ = ["scipy_example_pipeline"]<|MERGE_RESOLUTION|>--- conflicted
+++ resolved
@@ -11,12 +11,6 @@
 #  WITHOUT WARRANTIES OR CONDITIONS OF ANY KIND, either express
 #  or implied. See the License for the specific language governing
 #  permissions and limitations under the License.
-<<<<<<< HEAD
-from .scipy_example_pipeline.scipy_example_pipeline import (
-    scipy_example_pipeline,
-)
-=======
 from .training_pipeline.training_pipeline import scipy_example_pipeline
->>>>>>> fbef7c32
 
 __all__ = ["scipy_example_pipeline"]